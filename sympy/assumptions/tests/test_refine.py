from sympy import S, symbols, exp, pi, sqrt, Rational, I, Q, refine, Abs
from sympy.utilities.pytest import XFAIL

def test_Abs():
    x = symbols('x')
    assert refine(Abs(x), Q.positive(x)) == x
    assert refine(1+Abs(x), Q.positive(x)) == 1+x
    assert refine(Abs(x), Q.negative(x)) == -x
    assert refine(1+Abs(x), Q.negative(x)) == 1-x

    assert refine(Abs(x**2)) != x**2
    assert refine(Abs(x**2), Q.real(x)) == x**2

def test_pow():
    x, y, z = symbols('x,y,z')
<<<<<<< HEAD
    assert refine((-1)**x, Assume(x, Q.even)) == 1
    assert refine((-1)**x, Assume(x, Q.odd)) == -1
    assert refine((-2)**x, Assume(x, Q.even)) == 2**x
=======
    assert refine((-1)**x, Q.even(x)) == 1
    assert refine((-1)**x, Q.odd(x)) == -1
    assert refine((-2)**x, Q.even(x)) == 2**x
>>>>>>> c9470ac4

    # nested powers
    assert refine(sqrt(x**2)) != Abs(x)
    assert refine(sqrt(x**2), Q.complex(x)) != Abs(x)
    assert refine(sqrt(x**2), Q.real(x)) == Abs(x)
    assert refine(sqrt(x**2), Q.positive(x)) == x
    assert refine((x**3)**(S(1)/3)) != x

    assert refine((x**3)**(S(1)/3), Q.real(x)) != x
    assert refine((x**3)**(S(1)/3), Q.positive(x)) == x

    assert refine(sqrt(1/x), Q.real(x)) != 1/sqrt(x)
    assert refine(sqrt(1/x), Q.positive(x)) == 1/sqrt(x)

    # powers of (-1)
    assert refine((-1)**(x+y), Q.even(x)) == (-1)**y
    assert refine((-1)**(x+y+z), Q.odd(x) & Q.odd(z))==(-1)**y
    assert refine((-1)**(x+y+1), Q.odd(x))==(-1)**y
    assert refine((-1)**(x+y+2), Q.odd(x))==(-1)**(y+1)
    assert refine((-1)**(x+3)) == (-1)**(x+1)


def test_exp():
    x = symbols('x')
<<<<<<< HEAD
    assert refine(exp(pi*I*2*x), Assume(x, Q.integer)) == 1
    assert refine(exp(pi*I*2*(x+Rational(1,2))), Assume(x, Q.integer)) == -1
    assert refine(exp(pi*I*2*(x+Rational(1,4))), Assume(x, Q.integer)) == I
    assert refine(exp(pi*I*2*(x+Rational(3,4))), Assume(x, Q.integer)) == -I
=======
    assert refine(exp(pi*I*2*x), Q.integer(x)) == 1
    assert refine(exp(pi*I*2*(x+Rational(1,2))), Q.integer(x)) == -1
    assert refine(exp(pi*I*2*(x+Rational(1,4))), Q.integer(x)) == I
    assert refine(exp(pi*I*2*(x+Rational(3,4))), Q.integer(x)) == -I


def test_func_args():
    from sympy.core import Expr
    class MyClass(Expr):
        # A class with nontrivial .func

        def __init__(self, *args):
            self.my_member = ""

        @property
        def func(self):
            def my_func(*args):
                obj = MyClass(*args)
                obj.my_member = self.my_member
                return obj
            return my_func

    x = MyClass()
    x.my_member = "A very important value"
    assert x.my_member == refine(x).my_member
>>>>>>> c9470ac4
<|MERGE_RESOLUTION|>--- conflicted
+++ resolved
@@ -13,15 +13,9 @@
 
 def test_pow():
     x, y, z = symbols('x,y,z')
-<<<<<<< HEAD
-    assert refine((-1)**x, Assume(x, Q.even)) == 1
-    assert refine((-1)**x, Assume(x, Q.odd)) == -1
-    assert refine((-2)**x, Assume(x, Q.even)) == 2**x
-=======
     assert refine((-1)**x, Q.even(x)) == 1
     assert refine((-1)**x, Q.odd(x)) == -1
     assert refine((-2)**x, Q.even(x)) == 2**x
->>>>>>> c9470ac4
 
     # nested powers
     assert refine(sqrt(x**2)) != Abs(x)
@@ -46,12 +40,6 @@
 
 def test_exp():
     x = symbols('x')
-<<<<<<< HEAD
-    assert refine(exp(pi*I*2*x), Assume(x, Q.integer)) == 1
-    assert refine(exp(pi*I*2*(x+Rational(1,2))), Assume(x, Q.integer)) == -1
-    assert refine(exp(pi*I*2*(x+Rational(1,4))), Assume(x, Q.integer)) == I
-    assert refine(exp(pi*I*2*(x+Rational(3,4))), Assume(x, Q.integer)) == -I
-=======
     assert refine(exp(pi*I*2*x), Q.integer(x)) == 1
     assert refine(exp(pi*I*2*(x+Rational(1,2))), Q.integer(x)) == -1
     assert refine(exp(pi*I*2*(x+Rational(1,4))), Q.integer(x)) == I
@@ -76,5 +64,4 @@
 
     x = MyClass()
     x.my_member = "A very important value"
-    assert x.my_member == refine(x).my_member
->>>>>>> c9470ac4
+    assert x.my_member == refine(x).my_member