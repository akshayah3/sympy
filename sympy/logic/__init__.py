--- conflicted
+++ resolved
@@ -1,9 +1,5 @@
-<<<<<<< HEAD
-from .boolalg import (to_cnf, And, Or, Not, Xor, Nand, Nor, Implies, Equivalent,
-    ITE, POSform, SOPform, simplify_logic, bool_equal, true, false)
-=======
 from .boolalg import (to_cnf, to_dnf, And, Or, Not, Xor, Nand, Nor,
                       Implies, Equivalent, ITE, POSform, SOPform,
-                      simplify_logic, bool_equal, bool_map)
->>>>>>> 66d82926
+                      simplify_logic, bool_equal, bool_map, true, 
+                      false)
 from .inference import satisfiable