--- conflicted
+++ resolved
@@ -18,11 +18,8 @@
 
 def test_fcode_Pow():
     x, y = symbols('x,y')
-<<<<<<< HEAD
-=======
     n = symbols('n', integer=True)
 
->>>>>>> c9470ac4
     assert fcode(x**3) == "      x**3"
     assert fcode(x**(y**3)) == "      x**(y**3)"
     assert fcode(1/(sin(x)*3.5)**(x - y**x)/(x**2 + y)) == \
@@ -283,11 +280,7 @@
 
 def test_free_form_code_line():
     x, y = symbols('x,y')
-<<<<<<< HEAD
-    assert fcode(cos(x) + sin(y), source_format='free') == "cos(x) + sin(y)"
-=======
     assert fcode(cos(x) + sin(y), source_format='free') == "sin(y) + cos(x)"
->>>>>>> c9470ac4
 
 def test_free_form_continuation_line():
     x, y = symbols('x,y')
@@ -308,29 +301,12 @@
     assert printer._wrap_fortran(lines) == expected
 
 def test_loops():
-<<<<<<< HEAD
-    i,j,n,m = symbols('i,j,n,m', integer=True)
-    A,x,y = symbols('A,x,y')
-    A = Indexed(A)(Idx(i, m), Idx(j, n))
-    x = Indexed(x)(Idx(j, n))
-    y = Indexed(y)(Idx(i, m))
-
-    # human = False
-    printer = FCodePrinter({ 'source_format': 'free', 'assign_to':y, 'human':0})
-    expected = ([], set([A, x, y, Idx(j, n), Idx(i, m)]), 'do i = 1, m\n   do j = 1, n\n      y(i) = A(i, j)*x(j)\n   end do\nend do')
-    code = printer.doprint(A*x)
-    # assert expected == code
-
-    # human = True
-    printer = FCodePrinter({ 'source_format': 'free', 'assign_to':y, 'human':1})
-=======
     n, m = symbols('n,m', integer=True)
     A = IndexedBase('A')
     x = IndexedBase('x')
     y = IndexedBase('y')
     i = Idx('i', m)
     j = Idx('j', n)
->>>>>>> c9470ac4
 
     expected = (
             'do i = 1, m\n'
