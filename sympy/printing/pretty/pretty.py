--- conflicted
+++ resolved
@@ -1544,7 +1544,6 @@
             ' %s> ' % hobj('-', 2), self._print(h.codomain)))
         return pform
 
-<<<<<<< HEAD
     def _print_BaseScalarField(self, field):
         string = field._coord_sys._names[field._index]
         return self._print(pretty_symbol(string))
@@ -1562,14 +1561,13 @@
             pform = self._print(field)
             pform = prettyForm(*pform.parens())
             return prettyForm(*pform.left(u"\u2146"))
-=======
+
     def _print_Tr(self, p):
         #TODO: Handle indices
         pform = self._print(p.args[0])
         pform = prettyForm(*pform.left('%s(' % (p.__class__.__name__)))
         pform = prettyForm(*pform.right(')'))
         return pform
->>>>>>> c077fd4b
 
 
 def pretty(expr, **settings):
