"""
We have a few different kind of Matrices
MutableMatrix, ImmutableMatrix, MatrixExpr

Here we test the extent to which they cooperate
"""

from sympy import symbols
from sympy.matrices import (Matrix, MatrixSymbol, eye, Identity,
        ImmutableMatrix)
from sympy.matrices.matrices import MutableMatrix, classof
from sympy.utilities.pytest import raises, XFAIL



SM = MatrixSymbol('X', 3, 3)
MM = Matrix([[1,2,3], [4,5,6], [7,8,9]])
IM = ImmutableMatrix([[1,2,3], [4,5,6], [7,8,9]])
meye = eye(3)
imeye = ImmutableMatrix(eye(3))
ideye = Identity(3)
a,b,c = symbols('a,b,c')

def test_IM_MM():
    assert (MM+IM).__class__ is MutableMatrix
    assert (IM+MM).__class__ is MutableMatrix
    assert (2*IM + MM).__class__ is MutableMatrix
    assert MM.equals(IM)

def test_ME_MM():
    assert (Identity(3) + MM).__class__ is MutableMatrix
    assert (SM + MM).__class__ is MutableMatrix
    assert (MM + SM).__class__ is MutableMatrix
    assert (Identity(3) + MM)[1,1] == 6

def test_equality():
    a,b,c = Identity(3), eye(3), ImmutableMatrix(eye(3))
    for x in [a,b,c]:
        for y in [a,b,c]:
            assert x.equals(y)

def test_matrix_symbol_MM():
    X = MatrixSymbol('X', 3,3)
    Y = eye(3) + X
    assert Y[1,1] == 1 + X[1,1]

def test_indexing_interactions():
    assert (a * IM)[1,1] == 5*a
    assert (SM + IM)[1,1] == SM[1,1] + IM[1,1]
    assert (SM * IM)[1,1] == SM[1,0]*IM[0,1] + SM[1,1]*IM[1,1] + SM[1,2]*IM[2,1]

def test_classof():
    A = MutableMatrix(3,3,range(9))
    B = ImmutableMatrix(3,3,range(9))
    C = MatrixSymbol('C', 3,3)
    assert classof(A,A) == MutableMatrix
    assert classof(B,B) == ImmutableMatrix
    assert classof(A,B) == MutableMatrix
<<<<<<< HEAD
    raises(TypeError, lambda: classof(A,C))
=======
    raises(TypeError, "classof(A,C)")
>>>>>>> faa8ea37
<|MERGE_RESOLUTION|>--- conflicted
+++ resolved
@@ -56,8 +56,4 @@
     assert classof(A,A) == MutableMatrix
     assert classof(B,B) == ImmutableMatrix
     assert classof(A,B) == MutableMatrix
-<<<<<<< HEAD
-    raises(TypeError, lambda: classof(A,C))
-=======
-    raises(TypeError, "classof(A,C)")
->>>>>>> faa8ea37
+    raises(TypeError, lambda:classof(A,C))