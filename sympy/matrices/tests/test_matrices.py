--- conflicted
+++ resolved
@@ -1399,6 +1399,15 @@
     (P, J) = m.jordan_form()
     assert Jmust == J
 
+def test_Matrix_berkowitz_charpoly():
+    x, UA, K_i, K_w = symbols('x UA K_i K_w')
+
+    A = Matrix([[-K_i - UA + K_i**2/(K_i + K_w),       K_i*K_w/(K_i + K_w)],
+                [           K_i*K_w/(K_i + K_w), -K_w + K_w**2/(K_i + K_w)]])
+
+    assert A.berkowitz_charpoly(x) == \
+        Poly(x**2 + (K_i*UA + K_w*UA + 2*K_i*K_w)/(K_i + K_w)*x + K_i*K_w*UA/(K_i + K_w), x, domain='ZZ(K_i,K_w,UA)')
+
 def test_SMatrix_transpose():
     assert SMatrix((1,2),(3,4)).transpose() == SMatrix((1,3),(2,4))
 
@@ -1406,19 +1415,8 @@
     assert SMatrix((1,2),(3,4)).row_list() == [(0, 0, 1), (0, 1, 2), (1, 0, 3), (1, 1, 4)]
     assert SMatrix((1,2),(3,4)).col_list() == [(0, 0, 1), (1, 0, 3), (0, 1, 2), (1, 1, 4)]
 
-<<<<<<< HEAD
-def test_Matrix_berkowitz_charpoly():
-    x, UA, K_i, K_w = symbols('x UA K_i K_w')
-
-    A = Matrix([[-K_i - UA + K_i**2/(K_i + K_w),       K_i*K_w/(K_i + K_w)],
-                [           K_i*K_w/(K_i + K_w), -K_w + K_w**2/(K_i + K_w)]])
-
-    assert A.berkowitz_charpoly(x) == \
-        Poly(x**2 + (K_i*UA + K_w*UA + 2*K_i*K_w)/(K_i + K_w)*x + K_i*K_w*UA/(K_i + K_w), x, domain='ZZ(K_i,K_w,UA)')
-=======
 def test_SMatrix_add():
     assert SMatrix(((1,0), (0,1))) + SMatrix(((0,1), (1,0))) == SMatrix(((1,1), (1,1)))
-    a = SMatrix(100, 100, lambda i, j : 1 if j != 0 and i % j == 0 else 0)
-    b = SMatrix(100, 100, lambda i, j : 1 if i != 0 and j % i == 0 else 0)
-    assert (len(a.mat) + len(b.mat) - len((a+b).mat) > 0)
->>>>>>> c8f4a4f9
+    a = SMatrix(100, 100, lambda i, j : int(j != 0 and i % j == 0))
+    b = SMatrix(100, 100, lambda i, j : int(i != 0 and j % i == 0))
+    assert (len(a.mat) + len(b.mat) - len((a+b).mat) > 0)